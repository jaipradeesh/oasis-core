// Package roothash implements the roothash application.
package roothash

import (
	"bytes"
	"context"
	"encoding/hex"
	"time"

	"github.com/pkg/errors"
	"github.com/tendermint/iavl"
	"github.com/tendermint/tendermint/abci/types"

	beacon "github.com/oasislabs/ekiden/go/beacon/api"
	"github.com/oasislabs/ekiden/go/common/cbor"
	"github.com/oasislabs/ekiden/go/common/crypto/hash"
	"github.com/oasislabs/ekiden/go/common/crypto/signature"
	"github.com/oasislabs/ekiden/go/common/logging"
	"github.com/oasislabs/ekiden/go/common/node"
	epochtime "github.com/oasislabs/ekiden/go/epochtime/api"
	"github.com/oasislabs/ekiden/go/genesis"
	registry "github.com/oasislabs/ekiden/go/registry/api"
	roothash "github.com/oasislabs/ekiden/go/roothash/api"
	"github.com/oasislabs/ekiden/go/roothash/api/block"
	"github.com/oasislabs/ekiden/go/roothash/api/commitment"
	scheduler "github.com/oasislabs/ekiden/go/scheduler/api"
	"github.com/oasislabs/ekiden/go/tendermint/abci"
	"github.com/oasislabs/ekiden/go/tendermint/api"
	registryapp "github.com/oasislabs/ekiden/go/tendermint/apps/registry"
	schedulerapp "github.com/oasislabs/ekiden/go/tendermint/apps/scheduler"
)

var (
	errNoSuchRuntime = errors.New("tendermint/roothash: no such runtime")
	errNoRound       = errors.New("tendermint/roothash: no round in progress")

	_ abci.Application = (*rootHashApplication)(nil)
)

type timerContext struct {
	ID    signature.PublicKey `codec:"id"`
	Round uint64              `codec:"round"`
}

func (ctx *timerContext) MarshalCBOR() []byte {
	return cbor.Marshal(ctx)
}

func (ctx *timerContext) UnmarshalCBOR(data []byte) error {
	return cbor.Unmarshal(data, ctx)
}

type rootHashApplication struct {
	ctx    context.Context
	logger *logging.Logger
	state  *abci.ApplicationState

<<<<<<< HEAD
	timeSource epochtime.BlockBackend
=======
	timeSource epochtime.Backend
	scheduler  scheduler.Backend
>>>>>>> b066a80a
	beacon     beacon.Backend

	roundTimeout time.Duration
}

func (app *rootHashApplication) Name() string {
	return AppName
}

func (app *rootHashApplication) TransactionTag() byte {
	return TransactionTag
}

func (app *rootHashApplication) Blessed() bool {
	return false
}

func (app *rootHashApplication) OnRegister(state *abci.ApplicationState, queryRouter abci.QueryRouter) {
	app.state = state

	// Register query handlers.
	queryRouter.AddRoute(QueryGetLatestBlock, api.QueryGetByIDRequest{}, app.queryGetLatestBlock)
}

func (app *rootHashApplication) OnCleanup() {
}

func (app *rootHashApplication) SetOption(request types.RequestSetOption) types.ResponseSetOption {
	return types.ResponseSetOption{}
}

func (app *rootHashApplication) GetState(height int64) (interface{}, error) {
	return newImmutableState(app.state, height)
}

func (app *rootHashApplication) queryGetLatestBlock(s interface{}, r interface{}) ([]byte, error) {
	request := r.(*api.QueryGetByIDRequest)
	state := s.(*immutableState)

	runtime, err := state.getRuntimeState(request.ID)
	if err != nil {
		return nil, err
	}
	if runtime == nil {
		return nil, errNoSuchRuntime
	}

	block := runtime.CurrentBlock.MarshalCBOR()

	return block, nil
}

func (app *rootHashApplication) CheckTx(ctx *abci.Context, tx []byte) error {
	request := &Tx{}
	if err := cbor.Unmarshal(tx, request); err != nil {
		app.logger.Error("CheckTx: failed to unmarshal",
			"tx", hex.EncodeToString(tx),
		)
		return errors.Wrap(err, "roothash: failed to unmarshal")
	}

	if err := app.executeTx(ctx, app.state.CheckTxTree(), request); err != nil {
		return err
	}

	return nil
}

func (app *rootHashApplication) ForeignCheckTx(ctx *abci.Context, other abci.Application, tx []byte) error {
	return nil
}

func (app *rootHashApplication) InitChain(ctx *abci.Context, request types.RequestInitChain, doc *genesis.Document) error {
	st := doc.RootHash

	// The per-runtime roothash state is done primarily via DeliverTx, but
	// also needs to be done here since the genesis state can have runtime
	// registrations.
	//
	// Note: This could use the genesis state, but the registry has already
	// carved out it's entries by this point.

	tree := app.state.DeliverTxTree()

	regState := registryapp.NewMutableState(tree)
	runtimes, _ := regState.GetRuntimes()
	for _, v := range runtimes {
		app.logger.Info("InitChain: allocating per-runtime state",
			"runtime", v.ID,
		)
		app.onNewRuntime(ctx, tree, v, &st)
	}

	return nil
}

func (app *rootHashApplication) BeginBlock(ctx *abci.Context, request types.RequestBeginBlock) error {
	// Only perform checks on epoch changes.
	if changed, epoch := app.state.EpochChanged(app.timeSource); changed {
		return app.onEpochChange(ctx, epoch)
	}
	return nil
}

func (app *rootHashApplication) onEpochChange(ctx *abci.Context, epoch epochtime.EpochTime) error { // nolint: gocyclo
	tree := app.state.DeliverTxTree()
	state := newMutableState(tree)

	// Query the updated runtime list.
	regState := registryapp.NewMutableState(tree)
	runtimes, _ := regState.GetRuntimes()
	newDescriptors := make(map[signature.MapKey]*registry.Runtime)
	for _, v := range runtimes {
		if v.Kind == registry.KindCompute {
			newDescriptors[v.ID.ToMapKey()] = v
		}
	}

<<<<<<< HEAD
	schedState := schedulerapp.NewMutableState(tree)
=======
	getBeaconFn := func() ([]byte, error) {
		beaconState := beaconapp.NewMutableState(tree)
		return beaconState.GetBeacon()
	}

>>>>>>> b066a80a
	for _, rtState := range state.getRuntimes() {
		rtID := rtState.Runtime.ID

		if !rtState.Runtime.IsCompute() {
			app.logger.Debug("checkCommittees: skipping non-compute runtime",
				"runtime", rtID,
			)
			continue
		}

<<<<<<< HEAD
		// There will later be multiple compute committees.
		computeCommittee, err := schedState.GetCommittee(scheduler.KindCompute, rtID)
=======
		committees, err := app.scheduler.GetCommittees(app.ctx, rtID, app.state.BlockHeight(), getBeaconFn)
>>>>>>> b066a80a
		if err != nil {
			app.logger.Error("checkCommittees: failed to get compute committee from scheduler",
				"err", err,
				"runtime", rtID,
			)
			continue
		}
		if computeCommittee == nil {
			app.logger.Warn("checkCommittees: no compute committee this epoch",
				"runtime", rtID,
			)
			continue
		}
		computeNodeInfo := make(map[signature.MapKey]commitment.NodeInfo)
		for idx, n := range computeCommittee.Members {
			var nodeRuntime *node.Runtime
			node, err1 := regState.GetNode(n.PublicKey)
			if err1 != nil {
				return errors.Wrap(err1, "checkCommittees: failed to query node")
			}
			for _, r := range node.Runtimes {
				if !r.ID.Equal(rtID) {
					continue
				}
				nodeRuntime = r
				break
			}
			if nodeRuntime == nil {
				// We currently prevent this case throughout the rest of the system.
				// Still, it's prudent to check.
				app.logger.Warn("checkCommittees: committee member not registered with this runtime",
					"node", n.PublicKey,
				)
				continue
			}
			computeNodeInfo[n.PublicKey.ToMapKey()] = commitment.NodeInfo{
				CommitteeNode: idx,
				Runtime:       nodeRuntime,
			}
		}
		computePool := &commitment.MultiPool{
			Committees: map[hash.Hash]*commitment.Pool{
				computeCommittee.EncodedMembersHash(): &commitment.Pool{
					Runtime:   rtState.Runtime,
					Committee: computeCommittee,
					NodeInfo:  computeNodeInfo,
				},
			},
		}

		mergeCommittee, err := schedState.GetCommittee(scheduler.KindMerge, rtID)
		if err != nil {
			app.logger.Error("checkCommittees: failed to get merge committee from scheduler",
				"err", err,
				"runtime", rtID,
			)
			continue
		}
		mergeNodeInfo := make(map[signature.MapKey]commitment.NodeInfo)
		for idx, n := range mergeCommittee.Members {
			mergeNodeInfo[n.PublicKey.ToMapKey()] = commitment.NodeInfo{
				CommitteeNode: idx,
			}
		}
		mergePool := &commitment.Pool{
			Runtime:   rtState.Runtime,
			Committee: mergeCommittee,
			NodeInfo:  mergeNodeInfo,
		}

		app.logger.Debug("checkCommittees: updating committee for runtime",
			"runtime", rtID,
		)

		// If the committee is the "same", ignore this.
		//
		// TODO: Use a better check to allow for things like rescheduling.
		round := rtState.Round
		if round != nil && round.MergePool.Committee.ValidFor == mergePool.Committee.ValidFor {
			app.logger.Debug("checkCommittees: duplicate committee or reschedule, ignoring",
				"runtime", rtID,
				"epoch", mergePool.Committee.ValidFor,
			)
			mk := rtID.ToMapKey()
			if _, ok := newDescriptors[mk]; ok {
				delete(newDescriptors, rtID.ToMapKey())
			}
			continue
		}

		// Transition the round.
		blk := rtState.CurrentBlock
		blockNr := blk.Header.Round

		app.logger.Debug("checkCommittees: new committee, transitioning round",
			"runtime", rtID,
			"epoch", mergePool.Committee.ValidFor,
			"round", blockNr,
		)

		rtState.Timer.Stop(ctx)
		rtState.Round = newRound(computePool, mergePool, blk)

		// Emit an empty epoch transition block in the new round. This is required so that
		// the clients can be sure what state is final when an epoch transition occurs.
		app.emitEmptyBlock(ctx, rtState, block.EpochTransition)

		mk := rtID.ToMapKey()
		if rt, ok := newDescriptors[mk]; ok {
			// Update the runtime descriptor to the latest per-epoch value.
			rtState.Runtime = rt
			delete(newDescriptors, mk)
		}

		state.updateRuntimeState(rtState)
	}

	// Just because a runtime didn't have committees, it doesn't mean that
	// it's state does not need to be updated. Do so now where possible.
	for _, v := range newDescriptors {
		rtState, err := state.getRuntimeState(v.ID)
		if err != nil {
			app.logger.Warn("onEpochChange: unknown runtime in update pass",
				"runtime", v,
			)
			continue
		}

		rtState.Runtime = v
		state.updateRuntimeState(rtState)
	}

	return nil
}

func (app *rootHashApplication) emitEmptyBlock(ctx *abci.Context, runtime *runtimeState, hdrType block.HeaderType) {
	blk := block.NewEmptyBlock(runtime.CurrentBlock, uint64(ctx.Now().Unix()), hdrType)

	runtime.CurrentBlock = blk

	ctx.EmitTag(TagUpdate, TagUpdateValue)
	tagV := ValueFinalized{
		ID:    runtime.Runtime.ID,
		Round: blk.Header.Round,
	}
	ctx.EmitTag(TagFinalized, tagV.MarshalCBOR())
}

func (app *rootHashApplication) DeliverTx(ctx *abci.Context, tx []byte) error {
	request := &Tx{}
	if err := cbor.Unmarshal(tx, request); err != nil {
		app.logger.Error("DeliverTx: failed to unmarshal",
			"tx", hex.EncodeToString(tx),
		)
		return errors.Wrap(err, "roothash: failed to unmarshal")
	}

	return app.executeTx(ctx, app.state.DeliverTxTree(), request)
}

func (app *rootHashApplication) ForeignDeliverTx(ctx *abci.Context, other abci.Application, tx []byte) error {
	var st *roothash.Genesis
	ensureGenesis := func() {
		st = &app.state.Genesis().RootHash
	}

	switch other.Name() {
	case registryapp.AppName:
		for _, pair := range ctx.Tags() {
			if bytes.Equal(pair.GetKey(), registryapp.TagRuntimeRegistered) {
				runtime := pair.GetValue()

				app.logger.Debug("ForeignDeliverTx: new runtime",
					"runtime", hex.EncodeToString(runtime),
				)

				tree := app.state.DeliverTxTree()

				// New runtime has been registered, create its roothash state.
				regState := registryapp.NewMutableState(tree)
				rt, err := regState.GetRuntime(runtime)
				if err != nil {
					return errors.Wrap(err, "roothash: failed to fetch new runtime")
				}

				ensureGenesis()
				app.onNewRuntime(ctx, tree, rt, st)
			}
		}
	}

	return nil
}

func (app *rootHashApplication) onNewRuntime(ctx *abci.Context, tree *iavl.MutableTree, runtime *registry.Runtime, genesis *roothash.Genesis) {
	state := newMutableState(tree)

	if !runtime.IsCompute() {
		app.logger.Warn("onNewRuntime: ignoring non-compute runtime",
			"runtime", runtime,
		)
		return
	}

	// Check if state already exists for the given runtime.
	rtState, _ := state.getRuntimeState(runtime.ID)
	if rtState != nil {
		// Do not propagate the error as this would fail the transaction.
		app.logger.Warn("onNewRuntime: state for runtime already exists",
			"runtime", runtime,
		)
		return
	}

	// Create genesis block.
	genesisBlock := genesis.Blocks[runtime.ID.ToMapKey()]
	if genesisBlock == nil {
		now := ctx.Now().Unix()
		genesisBlock = block.NewGenesisBlock(runtime.ID, uint64(now))
		if !runtime.Genesis.StateRoot.IsEmpty() {
			genesisBlock.Header.StateRoot = runtime.Genesis.StateRoot
		}
	}

	// Create new state containing the genesis block.
	timerCtx := &timerContext{ID: runtime.ID}
	state.updateRuntimeState(&runtimeState{
		Runtime:      runtime,
		CurrentBlock: genesisBlock,
		Timer:        *abci.NewTimer(ctx, app, "round-"+runtime.ID.String(), timerCtx.MarshalCBOR()),
	})

	app.logger.Debug("onNewRuntime: created genesis state for runtime",
		"runtime", runtime,
	)

	// This transaction now also includes a new block for the given runtime.
	id, _ := runtime.ID.MarshalBinary()
	ctx.EmitTag(TagUpdate, TagUpdateValue)
	tagV := ValueFinalized{
		ID:    id,
		Round: genesisBlock.Header.Round,
	}
	ctx.EmitTag(TagFinalized, tagV.MarshalCBOR())
}

func (app *rootHashApplication) EndBlock(request types.RequestEndBlock) (types.ResponseEndBlock, error) {
	return types.ResponseEndBlock{}, nil
}

func (app *rootHashApplication) FireTimer(ctx *abci.Context, timer *abci.Timer) {
	var tCtx timerContext
	if err := tCtx.UnmarshalCBOR(timer.Data()); err != nil {
		panic(err)
	}

	tree := app.state.DeliverTxTree()
	state := newMutableState(tree)
	rtState, err := state.getRuntimeState(tCtx.ID)
	if err != nil {
		app.logger.Error("FireTimer: failed to get state associated with timer",
			"err", err,
		)
		panic(err)
	}
	runtime := rtState.Runtime

	latestBlock := rtState.CurrentBlock
	if latestBlock.Header.Round != tCtx.Round {
		// Note: This should NEVER happen, but it does and causes massive
		// problems (#1047).
		app.logger.Error("FireTimer: spurious timeout detected",
			"runtime", tCtx.ID,
			"timer_round", tCtx.Round,
			"current_round", latestBlock.Header.Round,
		)

		timer.Stop(ctx)

		// WARNING: `timer` != rtState.Timer, while the ID shouldn't
		// change and the difference in structs should be harmless, there
		// is nothing lost with being extra defensive.

		var rsCtx timerContext
		if err := rsCtx.UnmarshalCBOR(rtState.Timer.Data()); err != nil {
			app.logger.Error("FireTimer: Failed to unmarshal runtime state timer",
				"err", err,
			)
			return
		}

		app.logger.Error("FireTimer: runtime state timer",
			"runtime", rsCtx.ID,
			"timer_round", rsCtx.Round,
		)

		rtState.Timer.Stop(ctx)
		state.updateRuntimeState(rtState)

		return
	}

	app.logger.Warn("FireTimer: round timeout expired, forcing finalization",
		"runtime", tCtx.ID,
		"timer_round", tCtx.Round,
	)

	defer state.updateRuntimeState(rtState)

	if rtState.Round.MergePool.IsTimeout(ctx.Now()) {
		app.tryFinalizeMerge(ctx, runtime, rtState, true)
	}
	for _, pool := range rtState.Round.ComputePool.GetTimeoutCommittees(ctx.Now()) {
		app.tryFinalizeCompute(ctx, runtime, rtState, pool, true)
	}
}

func (app *rootHashApplication) executeTx(
	ctx *abci.Context,
	tree *iavl.MutableTree,
	tx *Tx,
) error {
	state := newMutableState(tree)

	if tx.TxMergeCommit != nil {
		return app.commit(ctx, state, tx.TxMergeCommit.ID, tx)
	} else if tx.TxComputeCommit != nil {
		return app.commit(ctx, state, tx.TxComputeCommit.ID, tx)
	}
	return roothash.ErrInvalidArgument
}

func (app *rootHashApplication) commit(
	ctx *abci.Context,
	state *mutableState,
	id signature.PublicKey,
	tx *Tx,
) error {
	rtState, err := state.getRuntimeState(id)
	if err != nil {
		return errors.Wrap(err, "roothash: failed to fetch runtime state")
	}
	if rtState == nil {
		return errNoSuchRuntime
	}
	runtime := rtState.Runtime

	if ctx.IsCheckOnly() {
		// If we are within CheckTx then we cannot do any further checks as epoch
		// transitions are only handled in BeginBlock.
		return nil
	}

	if rtState.Round == nil {
		app.logger.Error("commit recevied when no round in progress",
			"err", errNoRound,
		)
		return errNoRound
	}

	latestBlock := rtState.CurrentBlock
	blockNr := latestBlock.Header.Round

	defer state.updateRuntimeState(rtState)

	// If the round was finalized, transition.
	if rtState.Round.CurrentBlock.Header.Round != latestBlock.Header.Round {
		app.logger.Debug("round was finalized, transitioning round",
			"round", blockNr,
		)

		rtState.Round.transition(latestBlock)
	}

	// Add the commitments.
	if tx.TxMergeCommit != nil {
		for _, commit := range tx.TxMergeCommit.Commits {
			if err = rtState.Round.addMergeCommitment(&commit); err != nil {
				app.logger.Error("failed to add merge commitment to round",
					"err", err,
					"round", blockNr,
				)
				return err
			}
		}

		// Try to finalize round.
		app.tryFinalizeMerge(ctx, runtime, rtState, false)
	} else if tx.TxComputeCommit != nil {
		pools := make(map[*commitment.Pool]bool)
		for _, commit := range tx.TxComputeCommit.Commits {
			var pool *commitment.Pool
			if pool, err = rtState.Round.addComputeCommitment(&commit); err != nil {
				app.logger.Error("failed to add compute commitment to round",
					"err", err,
					"round", blockNr,
				)
				return err
			}

			pools[pool] = true
		}

		for pool := range pools {
			app.tryFinalizeCompute(ctx, runtime, rtState, pool, false)
		}
	}

	return nil
}

func (app *rootHashApplication) updateTimer(
	ctx *abci.Context,
	runtime *registry.Runtime,
	rtState *runtimeState,
	blockNr uint64,
) {
	nextTimeout := rtState.Round.getNextTimeout()
	if nextTimeout.IsZero() {
		// Disarm timer.
		app.logger.Debug("disarming round timeout")
		rtState.Timer.Stop(ctx)
	} else {
		// (Re-)arm timer.
		app.logger.Debug("(re-)arming round timeout")

		timerCtx := &timerContext{
			ID:    runtime.ID,
			Round: blockNr,
		}
		rtState.Timer.Reset(ctx, nextTimeout.Sub(ctx.Now()), timerCtx.MarshalCBOR())
	}
}

func (app *rootHashApplication) tryFinalizeCompute(
	ctx *abci.Context,
	runtime *registry.Runtime,
	rtState *runtimeState,
	pool *commitment.Pool,
	forced bool,
) { // nolint: gocyclo
	latestBlock := rtState.CurrentBlock
	blockNr := latestBlock.Header.Round
	id, _ := runtime.ID.MarshalBinary()
	committeeID := pool.GetCommitteeID()

	defer app.updateTimer(ctx, runtime, rtState, blockNr)

	if rtState.Round.Finalized {
		app.logger.Error("attempted to finalize compute when block already finalized",
			"round", blockNr,
			"committee_id", committeeID,
		)
		return
	}

	// TODO: Separate timeout for compute/merge.
	_, err := pool.TryFinalize(ctx.Now(), app.roundTimeout, forced)
	switch err {
	case nil:
		// No error -- there is no discrepancy. But only the merge committee
		// can make progress even if we have all compute commitments.

		// TODO: Check if we need to punish the merge committee.

		app.logger.Warn("no compute discrepancy, but only merge committee can make progress",
			"round", blockNr,
			"committee_id", committeeID,
		)

		if !forced {
			// If this was not a timeout, we give the merge committee some
			// more time to merge, otherwise we fail the round.
			return
		}
	case commitment.ErrStillWaiting:
		// Need more commits.
		return
	case commitment.ErrDiscrepancyDetected:
		// Discrepancy has been detected.
		app.logger.Warn("compute discrepancy detected",
			"round", blockNr,
			"committee_id", committeeID,
		)

		ctx.EmitTag(TagUpdate, TagUpdateValue)
		tagV := ValueComputeDiscrepancyDetected{
			ID: id,
			Event: roothash.ComputeDiscrepancyDetectedEvent{
				CommitteeID: pool.GetCommitteeID(),
			},
		}
		ctx.EmitTag(TagComputeDiscrepancyDetected, tagV.MarshalCBOR())
		return
	default:
	}

	// Something else went wrong, emit empty error block. Note that we need
	// to abort everything even if only one committee failed to finalize as
	// there is otherwise no way to make progress as merge committees will
	// refuse to merge if there are discrepancies.
	app.logger.Error("worker: round failed",
		"round", blockNr,
		"err", err,
	)

	app.emitEmptyBlock(ctx, rtState, block.RoundFailed)
}

func (app *rootHashApplication) tryFinalizeMerge(
	ctx *abci.Context,
	runtime *registry.Runtime,
	rtState *runtimeState,
	forced bool,
) { // nolint: gocyclo
	latestBlock := rtState.CurrentBlock
	blockNr := latestBlock.Header.Round
	id, _ := runtime.ID.MarshalBinary()

	defer app.updateTimer(ctx, runtime, rtState, blockNr)

	if rtState.Round.Finalized {
		app.logger.Error("attempted to finalize merge when block already finalized",
			"round", blockNr,
		)
		return
	}

	commit, err := rtState.Round.MergePool.TryFinalize(ctx.Now(), app.roundTimeout, forced)
	switch err {
	case nil:
		// Round has been finalized.
		app.logger.Debug("finalized round",
			"round", blockNr,
		)

		// Generate the final block.
		blk := new(block.Block)
		blk.Header = commit.ToDDResult().(block.Header)
		blk.Header.Timestamp = uint64(ctx.Now().Unix())

		rtState.Round.MergePool.ResetCommitments()
		rtState.Round.ComputePool.ResetCommitments()
		rtState.Round.Finalized = true
		rtState.CurrentBlock = blk

		ctx.EmitTag(TagUpdate, TagUpdateValue)
		tagV := ValueFinalized{
			ID:    id,
			Round: blk.Header.Round,
		}
		ctx.EmitTag(TagFinalized, tagV.MarshalCBOR())
		return
	case commitment.ErrStillWaiting:
		// Need more commits.
		app.logger.Debug("insufficient commitments for finality, waiting",
			"round", blockNr,
		)

		return
	case commitment.ErrDiscrepancyDetected:
		// Discrepancy has been detected.
		app.logger.Warn("merge discrepancy detected",
			"round", blockNr,
		)

		ctx.EmitTag(TagUpdate, TagUpdateValue)
		tagV := ValueMergeDiscrepancyDetected{
			ID:    id,
			Event: roothash.MergeDiscrepancyDetectedEvent{},
		}
		ctx.EmitTag(TagMergeDiscrepancyDetected, tagV.MarshalCBOR())
		return
	default:
	}

	// Something else went wrong, emit empty error block.
	app.logger.Error("worker: round failed",
		"round", blockNr,
		"err", err,
	)

	app.emitEmptyBlock(ctx, rtState, block.RoundFailed)
}

// New constructs a new roothash application instance.
func New(
	ctx context.Context,
<<<<<<< HEAD
	timeSource epochtime.BlockBackend,
=======
	timeSource epochtime.Backend,
	scheduler scheduler.Backend,
>>>>>>> b066a80a
	beacon beacon.Backend,
	roundTimeout time.Duration,
) abci.Application {
	return &rootHashApplication{
		ctx:          ctx,
		logger:       logging.GetLogger("tendermint/roothash"),
		timeSource:   timeSource,
		beacon:       beacon,
		roundTimeout: roundTimeout,
	}
}<|MERGE_RESOLUTION|>--- conflicted
+++ resolved
@@ -55,12 +55,7 @@
 	logger *logging.Logger
 	state  *abci.ApplicationState
 
-<<<<<<< HEAD
-	timeSource epochtime.BlockBackend
-=======
 	timeSource epochtime.Backend
-	scheduler  scheduler.Backend
->>>>>>> b066a80a
 	beacon     beacon.Backend
 
 	roundTimeout time.Duration
@@ -179,15 +174,7 @@
 		}
 	}
 
-<<<<<<< HEAD
 	schedState := schedulerapp.NewMutableState(tree)
-=======
-	getBeaconFn := func() ([]byte, error) {
-		beaconState := beaconapp.NewMutableState(tree)
-		return beaconState.GetBeacon()
-	}
-
->>>>>>> b066a80a
 	for _, rtState := range state.getRuntimes() {
 		rtID := rtState.Runtime.ID
 
@@ -198,12 +185,8 @@
 			continue
 		}
 
-<<<<<<< HEAD
 		// There will later be multiple compute committees.
 		computeCommittee, err := schedState.GetCommittee(scheduler.KindCompute, rtID)
-=======
-		committees, err := app.scheduler.GetCommittees(app.ctx, rtID, app.state.BlockHeight(), getBeaconFn)
->>>>>>> b066a80a
 		if err != nil {
 			app.logger.Error("checkCommittees: failed to get compute committee from scheduler",
 				"err", err,
@@ -792,12 +775,7 @@
 // New constructs a new roothash application instance.
 func New(
 	ctx context.Context,
-<<<<<<< HEAD
-	timeSource epochtime.BlockBackend,
-=======
 	timeSource epochtime.Backend,
-	scheduler scheduler.Backend,
->>>>>>> b066a80a
 	beacon beacon.Backend,
 	roundTimeout time.Duration,
 ) abci.Application {
